--- conflicted
+++ resolved
@@ -16,1077 +16,7 @@
     private readonly prismaRepository: PrismaRepository,
   ) {}
 
-<<<<<<< HEAD
-  private userMessageDebounce: { [key: string]: { message: string; timeoutId: NodeJS.Timeout } } = {};
-
   private readonly logger = new Logger('DifyService');
-
-  public async create(instance: InstanceDto, data: DifyDto) {
-    const instanceId = await this.prismaRepository.instance
-      .findFirst({
-        where: {
-          name: instance.instanceName,
-        },
-      })
-      .then((instance) => instance.id);
-
-    if (
-      !data.expire ||
-      !data.keywordFinish ||
-      !data.delayMessage ||
-      !data.unknownMessage ||
-      !data.listeningFromMe ||
-      !data.stopBotFromMe ||
-      !data.keepOpen ||
-      !data.debounceTime ||
-      !data.ignoreJids
-    ) {
-      const defaultSettingCheck = await this.prismaRepository.difySetting.findFirst({
-        where: {
-          instanceId: instanceId,
-        },
-      });
-
-      if (!data.expire) data.expire = defaultSettingCheck?.expire || 0;
-      if (!data.keywordFinish) data.keywordFinish = defaultSettingCheck?.keywordFinish || '';
-      if (!data.delayMessage) data.delayMessage = defaultSettingCheck?.delayMessage || 1000;
-      if (!data.unknownMessage) data.unknownMessage = defaultSettingCheck?.unknownMessage || '';
-      if (!data.listeningFromMe) data.listeningFromMe = defaultSettingCheck?.listeningFromMe || false;
-      if (!data.stopBotFromMe) data.stopBotFromMe = defaultSettingCheck?.stopBotFromMe || false;
-      if (!data.keepOpen) data.keepOpen = defaultSettingCheck?.keepOpen || false;
-      if (!data.debounceTime) data.debounceTime = defaultSettingCheck?.debounceTime || 0;
-      if (!data.ignoreJids) data.ignoreJids = defaultSettingCheck?.ignoreJids || [];
-
-      if (!defaultSettingCheck) {
-        await this.setDefaultSettings(instance, {
-          expire: data.expire,
-          keywordFinish: data.keywordFinish,
-          delayMessage: data.delayMessage,
-          unknownMessage: data.unknownMessage,
-          listeningFromMe: data.listeningFromMe,
-          stopBotFromMe: data.stopBotFromMe,
-          keepOpen: data.keepOpen,
-          debounceTime: data.debounceTime,
-          ignoreJids: data.ignoreJids,
-        });
-      }
-    }
-
-    const checkTriggerAll = await this.prismaRepository.dify.findFirst({
-      where: {
-        enabled: true,
-        triggerType: 'all',
-        instanceId: instanceId,
-      },
-    });
-
-    if (checkTriggerAll && data.triggerType === 'all') {
-      throw new Error('You already have a dify with an "All" trigger, you cannot have more bots while it is active');
-    }
-
-    const checkDuplicate = await this.prismaRepository.dify.findFirst({
-      where: {
-        instanceId: instanceId,
-        botType: data.botType,
-        apiUrl: data.apiUrl,
-        apiKey: data.apiKey,
-      },
-    });
-
-    if (checkDuplicate) {
-      throw new Error('Dify already exists');
-    }
-
-    if (data.triggerType === 'keyword') {
-      if (!data.triggerOperator || !data.triggerValue) {
-        throw new Error('Trigger operator and value are required');
-      }
-
-      const checkDuplicate = await this.prismaRepository.dify.findFirst({
-        where: {
-          triggerOperator: data.triggerOperator,
-          triggerValue: data.triggerValue,
-          instanceId: instanceId,
-        },
-      });
-
-      if (checkDuplicate) {
-        throw new Error('Trigger already exists');
-      }
-    }
-
-    if (data.triggerType === 'advanced') {
-      if (!data.triggerValue) {
-        throw new Error('Trigger value is required');
-      }
-
-      const checkDuplicate = await this.prismaRepository.dify.findFirst({
-        where: {
-          triggerValue: data.triggerValue,
-          instanceId: instanceId,
-        },
-      });
-
-      if (checkDuplicate) {
-        throw new Error('Trigger already exists');
-      }
-    }
-
-    try {
-      const dify = await this.prismaRepository.dify.create({
-        data: {
-          enabled: data.enabled,
-          description: data.description,
-          botType: data.botType,
-          apiUrl: data.apiUrl,
-          apiKey: data.apiKey,
-          expire: data.expire,
-          keywordFinish: data.keywordFinish,
-          delayMessage: data.delayMessage,
-          unknownMessage: data.unknownMessage,
-          listeningFromMe: data.listeningFromMe,
-          stopBotFromMe: data.stopBotFromMe,
-          keepOpen: data.keepOpen,
-          debounceTime: data.debounceTime,
-          instanceId: instanceId,
-          triggerType: data.triggerType,
-          triggerOperator: data.triggerOperator,
-          triggerValue: data.triggerValue,
-          ignoreJids: data.ignoreJids,
-        },
-      });
-
-      return dify;
-    } catch (error) {
-      this.logger.error(error);
-      throw new Error('Error creating dify');
-    }
-  }
-
-  public async fetch(instance: InstanceDto, difyId: string) {
-    const instanceId = await this.prismaRepository.instance
-      .findFirst({
-        where: {
-          name: instance.instanceName,
-        },
-      })
-      .then((instance) => instance.id);
-
-    const dify = await this.prismaRepository.dify.findFirst({
-      where: {
-        id: difyId,
-      },
-      include: {
-        sessions: true,
-      },
-    });
-
-    if (!dify) {
-      throw new Error('Dify not found');
-    }
-
-    if (dify.instanceId !== instanceId) {
-      throw new Error('Dify not found');
-    }
-
-    return dify;
-  }
-
-  public async update(instance: InstanceDto, difyId: string, data: DifyDto) {
-    const instanceId = await this.prismaRepository.instance
-      .findFirst({
-        where: {
-          name: instance.instanceName,
-        },
-      })
-      .then((instance) => instance.id);
-
-    const dify = await this.prismaRepository.dify.findFirst({
-      where: {
-        id: difyId,
-      },
-    });
-
-    if (!dify) {
-      throw new Error('Dify not found');
-    }
-
-    if (dify.instanceId !== instanceId) {
-      throw new Error('Dify not found');
-    }
-
-    if (data.triggerType === 'all') {
-      const checkTriggerAll = await this.prismaRepository.dify.findFirst({
-        where: {
-          enabled: true,
-          triggerType: 'all',
-          id: {
-            not: difyId,
-          },
-          instanceId: instanceId,
-        },
-      });
-
-      if (checkTriggerAll) {
-        throw new Error('You already have a dify with an "All" trigger, you cannot have more bots while it is active');
-      }
-    }
-
-    const checkDuplicate = await this.prismaRepository.dify.findFirst({
-      where: {
-        id: {
-          not: difyId,
-        },
-        instanceId: instanceId,
-        botType: data.botType,
-        apiUrl: data.apiUrl,
-        apiKey: data.apiKey,
-      },
-    });
-
-    if (checkDuplicate) {
-      throw new Error('Dify already exists');
-    }
-
-    if (data.triggerType === 'keyword') {
-      if (!data.triggerOperator || !data.triggerValue) {
-        throw new Error('Trigger operator and value are required');
-      }
-
-      const checkDuplicate = await this.prismaRepository.dify.findFirst({
-        where: {
-          triggerOperator: data.triggerOperator,
-          triggerValue: data.triggerValue,
-          id: { not: difyId },
-          instanceId: instanceId,
-        },
-      });
-
-      if (checkDuplicate) {
-        throw new Error('Trigger already exists');
-      }
-    }
-
-    if (data.triggerType === 'advanced') {
-      if (!data.triggerValue) {
-        throw new Error('Trigger value is required');
-      }
-
-      const checkDuplicate = await this.prismaRepository.dify.findFirst({
-        where: {
-          triggerValue: data.triggerValue,
-          id: { not: difyId },
-          instanceId: instanceId,
-        },
-      });
-
-      if (checkDuplicate) {
-        throw new Error('Trigger already exists');
-      }
-    }
-
-    try {
-      const dify = await this.prismaRepository.dify.update({
-        where: {
-          id: difyId,
-        },
-        data: {
-          enabled: data.enabled,
-          botType: data.botType,
-          apiUrl: data.apiUrl,
-          apiKey: data.apiKey,
-          expire: data.expire,
-          keywordFinish: data.keywordFinish,
-          delayMessage: data.delayMessage,
-          unknownMessage: data.unknownMessage,
-          listeningFromMe: data.listeningFromMe,
-          stopBotFromMe: data.stopBotFromMe,
-          keepOpen: data.keepOpen,
-          debounceTime: data.debounceTime,
-          instanceId: instanceId,
-          triggerType: data.triggerType,
-          triggerOperator: data.triggerOperator,
-          triggerValue: data.triggerValue,
-          ignoreJids: data.ignoreJids,
-        },
-      });
-
-      return dify;
-    } catch (error) {
-      this.logger.error(error);
-      throw new Error('Error updating dify');
-    }
-  }
-
-  public async find(instance: InstanceDto): Promise<any> {
-    const instanceId = await this.prismaRepository.instance
-      .findFirst({
-        where: {
-          name: instance.instanceName,
-        },
-      })
-      .then((instance) => instance.id);
-
-    const difys = await this.prismaRepository.dify.findMany({
-      where: {
-        instanceId: instanceId,
-      },
-      include: {
-        sessions: true,
-      },
-    });
-
-    if (!difys.length) {
-      return null;
-    }
-
-    return difys;
-  }
-
-  public async delete(instance: InstanceDto, difyId: string) {
-    const instanceId = await this.prismaRepository.instance
-      .findFirst({
-        where: {
-          name: instance.instanceName,
-        },
-      })
-      .then((instance) => instance.id);
-
-    const dify = await this.prismaRepository.dify.findFirst({
-      where: {
-        id: difyId,
-      },
-    });
-
-    if (!dify) {
-      throw new Error('Dify not found');
-    }
-
-    if (dify.instanceId !== instanceId) {
-      throw new Error('Dify not found');
-    }
-    try {
-      await this.prismaRepository.integrationSession.deleteMany({
-        where: {
-          difyId: difyId,
-        },
-      });
-
-      await this.prismaRepository.dify.delete({
-        where: {
-          id: difyId,
-        },
-      });
-
-      return { dify: { id: difyId } };
-    } catch (error) {
-      this.logger.error(error);
-      throw new Error('Error deleting openai bot');
-    }
-  }
-
-  public async setDefaultSettings(instance: InstanceDto, data: DifySettingDto) {
-    try {
-      const instanceId = await this.prismaRepository.instance
-        .findFirst({
-          where: {
-            name: instance.instanceName,
-          },
-        })
-        .then((instance) => instance.id);
-
-      const settings = await this.prismaRepository.difySetting.findFirst({
-        where: {
-          instanceId: instanceId,
-        },
-      });
-
-      if (settings) {
-        const updateSettings = await this.prismaRepository.difySetting.update({
-          where: {
-            id: settings.id,
-          },
-          data: {
-            expire: data.expire,
-            keywordFinish: data.keywordFinish,
-            delayMessage: data.delayMessage,
-            unknownMessage: data.unknownMessage,
-            listeningFromMe: data.listeningFromMe,
-            stopBotFromMe: data.stopBotFromMe,
-            keepOpen: data.keepOpen,
-            debounceTime: data.debounceTime,
-            difyIdFallback: data.difyIdFallback,
-            ignoreJids: data.ignoreJids,
-          },
-        });
-
-        return {
-          expire: updateSettings.expire,
-          keywordFinish: updateSettings.keywordFinish,
-          delayMessage: updateSettings.delayMessage,
-          unknownMessage: updateSettings.unknownMessage,
-          listeningFromMe: updateSettings.listeningFromMe,
-          stopBotFromMe: updateSettings.stopBotFromMe,
-          keepOpen: updateSettings.keepOpen,
-          debounceTime: updateSettings.debounceTime,
-          difyIdFallback: updateSettings.difyIdFallback,
-          ignoreJids: updateSettings.ignoreJids,
-        };
-      }
-
-      const newSetttings = await this.prismaRepository.difySetting.create({
-        data: {
-          expire: data.expire,
-          keywordFinish: data.keywordFinish,
-          delayMessage: data.delayMessage,
-          unknownMessage: data.unknownMessage,
-          listeningFromMe: data.listeningFromMe,
-          stopBotFromMe: data.stopBotFromMe,
-          keepOpen: data.keepOpen,
-          debounceTime: data.debounceTime,
-          difyIdFallback: data.difyIdFallback,
-          ignoreJids: data.ignoreJids,
-          instanceId: instanceId,
-        },
-      });
-
-      return {
-        expire: newSetttings.expire,
-        keywordFinish: newSetttings.keywordFinish,
-        delayMessage: newSetttings.delayMessage,
-        unknownMessage: newSetttings.unknownMessage,
-        listeningFromMe: newSetttings.listeningFromMe,
-        stopBotFromMe: newSetttings.stopBotFromMe,
-        keepOpen: newSetttings.keepOpen,
-        debounceTime: newSetttings.debounceTime,
-        difyIdFallback: newSetttings.difyIdFallback,
-        ignoreJids: newSetttings.ignoreJids,
-      };
-    } catch (error) {
-      this.logger.error(error);
-      throw new Error('Error setting default settings');
-    }
-  }
-
-  public async fetchDefaultSettings(instance: InstanceDto) {
-    try {
-      const instanceId = await this.prismaRepository.instance
-        .findFirst({
-          where: {
-            name: instance.instanceName,
-          },
-        })
-        .then((instance) => instance.id);
-
-      const settings = await this.prismaRepository.difySetting.findFirst({
-        where: {
-          instanceId: instanceId,
-        },
-        include: {
-          Fallback: true,
-        },
-      });
-
-      if (!settings) {
-        return {
-          expire: 0,
-          keywordFinish: '',
-          delayMessage: 0,
-          unknownMessage: '',
-          listeningFromMe: false,
-          stopBotFromMe: false,
-          keepOpen: false,
-          ignoreJids: [],
-          difyIdFallback: '',
-          fallback: null,
-        };
-      }
-
-      return {
-        expire: settings.expire,
-        keywordFinish: settings.keywordFinish,
-        delayMessage: settings.delayMessage,
-        unknownMessage: settings.unknownMessage,
-        listeningFromMe: settings.listeningFromMe,
-        stopBotFromMe: settings.stopBotFromMe,
-        keepOpen: settings.keepOpen,
-        ignoreJids: settings.ignoreJids,
-        difyIdFallback: settings.difyIdFallback,
-        fallback: settings.Fallback,
-      };
-    } catch (error) {
-      this.logger.error(error);
-      throw new Error('Error fetching default settings');
-    }
-  }
-
-  public async ignoreJid(instance: InstanceDto, data: DifyIgnoreJidDto) {
-    try {
-      const instanceId = await this.prismaRepository.instance
-        .findFirst({
-          where: {
-            name: instance.instanceName,
-          },
-        })
-        .then((instance) => instance.id);
-
-      const settings = await this.prismaRepository.difySetting.findFirst({
-        where: {
-          instanceId: instanceId,
-        },
-      });
-
-      if (!settings) {
-        throw new Error('Settings not found');
-      }
-
-      let ignoreJids: any = settings?.ignoreJids || [];
-
-      if (data.action === 'add') {
-        if (ignoreJids.includes(data.remoteJid)) return { ignoreJids: ignoreJids };
-
-        ignoreJids.push(data.remoteJid);
-      } else {
-        ignoreJids = ignoreJids.filter((jid) => jid !== data.remoteJid);
-      }
-
-      const updateSettings = await this.prismaRepository.difySetting.update({
-        where: {
-          id: settings.id,
-        },
-        data: {
-          ignoreJids: ignoreJids,
-        },
-      });
-
-      return {
-        ignoreJids: updateSettings.ignoreJids,
-      };
-    } catch (error) {
-      this.logger.error(error);
-      throw new Error('Error setting default settings');
-    }
-  }
-
-  public async fetchSessions(instance: InstanceDto, difyId?: string, remoteJid?: string) {
-    try {
-      const instanceId = await this.prismaRepository.instance
-        .findFirst({
-          where: {
-            name: instance.instanceName,
-          },
-        })
-        .then((instance) => instance.id);
-
-      const dify = await this.prismaRepository.dify.findFirst({
-        where: {
-          id: difyId,
-        },
-      });
-
-      if (dify && dify.instanceId !== instanceId) {
-        throw new Error('Dify not found');
-      }
-
-      return await this.prismaRepository.integrationSession.findMany({
-        where: {
-          instanceId: instanceId,
-          remoteJid,
-          difyId: dify ? difyId : { not: null },
-        },
-        include: {
-          DifyBot: true,
-        },
-      });
-    } catch (error) {
-      this.logger.error(error);
-      throw new Error('Error fetching sessions');
-    }
-  }
-
-  public async changeStatus(instance: InstanceDto, data: any) {
-    try {
-      const instanceId = await this.prismaRepository.instance
-        .findFirst({
-          where: {
-            name: instance.instanceName,
-          },
-        })
-        .then((instance) => instance.id);
-
-      const defaultSettingCheck = await this.prismaRepository.difySetting.findFirst({
-        where: {
-          instanceId,
-        },
-      });
-
-      const remoteJid = data.remoteJid;
-      const status = data.status;
-
-      if (status === 'delete') {
-        await this.prismaRepository.integrationSession.deleteMany({
-          where: {
-            remoteJid: remoteJid,
-            difyId: { not: null },
-          },
-        });
-
-        return { dify: { remoteJid: remoteJid, status: status } };
-      }
-
-      if (status === 'closed') {
-        if (defaultSettingCheck?.keepOpen) {
-          await this.prismaRepository.integrationSession.updateMany({
-            where: {
-              remoteJid: remoteJid,
-              difyId: { not: null },
-            },
-            data: {
-              status: 'closed',
-            },
-          });
-        } else {
-          await this.prismaRepository.integrationSession.deleteMany({
-            where: {
-              remoteJid: remoteJid,
-              difyId: { not: null },
-            },
-          });
-        }
-
-        return { dify: { ...instance, dify: { remoteJid: remoteJid, status: status } } };
-      } else {
-        const session = await this.prismaRepository.integrationSession.updateMany({
-          where: {
-            instanceId: instanceId,
-            remoteJid: remoteJid,
-            difyId: { not: null },
-          },
-          data: {
-            status: status,
-          },
-        });
-
-        const difyData = {
-          remoteJid: remoteJid,
-          status: status,
-          session,
-        };
-
-        return { dify: { ...instance, dify: difyData } };
-      }
-    } catch (error) {
-      this.logger.error(error);
-      throw new Error('Error changing status');
-    }
-  }
-
-  private getTypeMessage(msg: any) {
-    let mediaId: string;
-
-    if (this.configService.get<S3>('S3').ENABLE) mediaId = msg.message.mediaUrl;
-    else mediaId = msg.key.id;
-
-    const types = {
-      conversation: msg?.message?.conversation,
-      extendedTextMessage: msg?.message?.extendedTextMessage?.text,
-      contactMessage: msg?.message?.contactMessage?.displayName,
-      locationMessage: msg?.message?.locationMessage?.degreesLatitude,
-      viewOnceMessageV2:
-        msg?.message?.viewOnceMessageV2?.message?.imageMessage?.url ||
-        msg?.message?.viewOnceMessageV2?.message?.videoMessage?.url ||
-        msg?.message?.viewOnceMessageV2?.message?.audioMessage?.url,
-      listResponseMessage: msg?.message?.listResponseMessage?.singleSelectReply?.selectedRowId,
-      responseRowId: msg?.message?.listResponseMessage?.singleSelectReply?.selectedRowId,
-      // Medias
-      audioMessage: msg?.message?.speechToText
-        ? msg?.message?.speechToText
-        : msg?.message?.audioMessage
-        ? `audioMessage|${mediaId}`
-        : undefined,
-      imageMessage: msg?.message?.imageMessage
-        ? `imageMessage|${mediaId}${
-            msg?.message?.imageMessage?.caption ? `|${msg?.message?.imageMessage?.caption}` : ''
-          }`
-        : undefined,
-      videoMessage: msg?.message?.videoMessage
-        ? `videoMessage|${mediaId}${
-            msg?.message?.videoMessage?.caption ? `|${msg?.message?.videoMessage?.caption}` : ''
-          }`
-        : undefined,
-      documentMessage: msg?.message?.documentMessage
-        ? `documentMessage|${mediaId}${
-            msg?.message?.documentMessage?.caption ? `|${msg?.message?.documentMessage?.caption}` : ''
-          }`
-        : undefined,
-      documentWithCaptionMessage: msg?.message?.documentWithCaptionMessage?.message?.documentMessage
-        ? `documentWithCaptionMessage|${mediaId}${
-            msg?.message?.documentWithCaptionMessage?.message?.documentMessage?.caption
-              ? `|${msg?.message?.documentWithCaptionMessage?.message?.documentMessage?.caption}`
-              : ''
-          }`
-        : undefined,
-      externalAdReplyBody: msg?.message?.extendedTextMessage?.contextInfo?.externalAdReply?.body
-        ? `externalAdReplyBody|${msg.message.extendedTextMessage.contextInfo.externalAdReply.body}`
-        : undefined,
-    };
-
-    const messageType = Object.keys(types).find((key) => types[key] !== undefined) || 'unknown';
-
-    return { ...types, messageType };
-  }
-
-  private getMessageContent(types: any) {
-    const typeKey = Object.keys(types).find((key) => key !== 'externalAdReplyBody' && types[key] !== undefined);
-
-    let result = typeKey ? types[typeKey] : undefined;
-
-    if (types.externalAdReplyBody) {
-        result = result ? `${result}\n${types.externalAdReplyBody}` : types.externalAdReplyBody;
-    }
-
-    return result;
-  }
-
-  private getConversationMessage(msg: any) {
-    const types = this.getTypeMessage(msg);
-
-    const messageContent = this.getMessageContent(types);
-
-    return messageContent;
-  }
-
-  public async findDifyByTrigger(content: string, instanceId: string) {
-    // Check for triggerType 'all'
-    const findTriggerAll = await this.prismaRepository.dify.findFirst({
-      where: {
-        enabled: true,
-        triggerType: 'all',
-        instanceId: instanceId,
-      },
-    });
-
-    if (findTriggerAll) return findTriggerAll;
-
-    const findTriggerAdvanced = await this.prismaRepository.dify.findMany({
-      where: {
-        enabled: true,
-        triggerType: 'advanced',
-        instanceId: instanceId,
-      },
-    });
-    for (const advanced of findTriggerAdvanced) {
-      if (advancedOperatorsSearch(content, advanced.triggerValue)) {
-        return advanced;
-      }
-    }
-
-    // Check for exact match
-    const findTriggerEquals = await this.prismaRepository.dify.findFirst({
-      where: {
-        enabled: true,
-        triggerType: 'keyword',
-        triggerOperator: 'equals',
-        triggerValue: content,
-        instanceId: instanceId,
-      },
-    });
-
-    if (findTriggerEquals) return findTriggerEquals;
-
-    // Check for regex match
-    const findRegex = await this.prismaRepository.dify.findMany({
-      where: {
-        enabled: true,
-        triggerType: 'keyword',
-        triggerOperator: 'regex',
-        instanceId: instanceId,
-      },
-    });
-
-    let findTriggerRegex = null;
-
-    for (const regex of findRegex) {
-      const regexValue = new RegExp(regex.triggerValue);
-
-      if (regexValue.test(content)) {
-        findTriggerRegex = regex;
-        break;
-      }
-    }
-
-    if (findTriggerRegex) return findTriggerRegex;
-
-    // Check for startsWith match
-    const findStartsWith = await this.prismaRepository.dify.findMany({
-      where: {
-        enabled: true,
-        triggerType: 'keyword',
-        triggerOperator: 'startsWith',
-        instanceId: instanceId,
-      },
-    });
-
-    let findTriggerStartsWith = null;
-
-    for (const startsWith of findStartsWith) {
-      if (content.startsWith(startsWith.triggerValue)) {
-        findTriggerStartsWith = startsWith;
-        break;
-      }
-    }
-
-    if (findTriggerStartsWith) return findTriggerStartsWith;
-
-    // Check for endsWith match
-    const findEndsWith = await this.prismaRepository.dify.findMany({
-      where: {
-        enabled: true,
-        triggerType: 'keyword',
-        triggerOperator: 'endsWith',
-        instanceId: instanceId,
-      },
-    });
-
-    let findTriggerEndsWith = null;
-
-    for (const endsWith of findEndsWith) {
-      if (content.endsWith(endsWith.triggerValue)) {
-        findTriggerEndsWith = endsWith;
-        break;
-      }
-    }
-
-    if (findTriggerEndsWith) return findTriggerEndsWith;
-
-    // Check for contains match
-    const findContains = await this.prismaRepository.dify.findMany({
-      where: {
-        enabled: true,
-        triggerType: 'keyword',
-        triggerOperator: 'contains',
-        instanceId: instanceId,
-      },
-    });
-
-    let findTriggerContains = null;
-
-    for (const contains of findContains) {
-      if (content.includes(contains.triggerValue)) {
-        findTriggerContains = contains;
-        break;
-      }
-    }
-
-    if (findTriggerContains) return findTriggerContains;
-
-    const fallback = await this.prismaRepository.difySetting.findFirst({
-      where: {
-        instanceId: instanceId,
-      },
-    });
-
-    if (fallback?.difyIdFallback) {
-      const findFallback = await this.prismaRepository.dify.findFirst({
-        where: {
-          id: fallback.difyIdFallback,
-        },
-      });
-
-      if (findFallback) return findFallback;
-    }
-
-    return null;
-  }
-
-  private processDebounce(content: string, remoteJid: string, debounceTime: number, callback: any) {
-    if (this.userMessageDebounce[remoteJid]) {
-      this.userMessageDebounce[remoteJid].message += ` ${content}`;
-      this.logger.log('message debounced: ' + this.userMessageDebounce[remoteJid].message);
-      clearTimeout(this.userMessageDebounce[remoteJid].timeoutId);
-    } else {
-      this.userMessageDebounce[remoteJid] = {
-        message: content,
-        timeoutId: null,
-      };
-    }
-
-    this.userMessageDebounce[remoteJid].timeoutId = setTimeout(() => {
-      const myQuestion = this.userMessageDebounce[remoteJid].message;
-      this.logger.log('Debounce complete. Processing message: ' + myQuestion);
-
-      delete this.userMessageDebounce[remoteJid];
-      callback(myQuestion);
-    }, debounceTime * 1000);
-  }
-
-  public async sendDify(instance: InstanceDto, remoteJid: string, msg: Message) {
-    try {
-      const settings = await this.prismaRepository.difySetting.findFirst({
-        where: {
-          instanceId: instance.instanceId,
-        },
-      });
-
-      if (settings?.ignoreJids) {
-        const ignoreJids: any = settings.ignoreJids;
-
-        let ignoreGroups = false;
-        let ignoreContacts = false;
-
-        if (ignoreJids.includes('@g.us')) {
-          ignoreGroups = true;
-        }
-
-        if (ignoreJids.includes('@s.whatsapp.net')) {
-          ignoreContacts = true;
-        }
-
-        if (ignoreGroups && remoteJid.endsWith('@g.us')) {
-          this.logger.warn('Ignoring message from group: ' + remoteJid);
-          return;
-        }
-
-        if (ignoreContacts && remoteJid.endsWith('@s.whatsapp.net')) {
-          this.logger.warn('Ignoring message from contact: ' + remoteJid);
-          return;
-        }
-
-        if (ignoreJids.includes(remoteJid)) {
-          this.logger.warn('Ignoring message from jid: ' + remoteJid);
-          return;
-        }
-      }
-
-      let session = await this.prismaRepository.integrationSession.findFirst({
-        where: {
-          remoteJid: remoteJid,
-          instanceId: instance.instanceId,
-        },
-        orderBy: { createdAt: 'desc' },
-      });
-
-      if (session) {
-        if (session.status !== 'closed' && !session.difyId) {
-          this.logger.warn('Session is already opened in another integration');
-          return;
-        } else if (!session.difyId) {
-          session = null;
-        }
-      }
-
-      const content = this.getConversationMessage(msg);
-
-      let findDify = null;
-
-      if (!session) {
-        findDify = await this.findDifyByTrigger(content, instance.instanceId);
-
-        if (!findDify) {
-          return;
-        }
-      } else {
-        findDify = await this.prismaRepository.dify.findFirst({
-          where: {
-            id: session.difyId,
-          },
-        });
-      }
-
-      if (!findDify) return;
-
-      let expire = findDify.expire;
-      let keywordFinish = findDify.keywordFinish;
-      let delayMessage = findDify.delayMessage;
-      let unknownMessage = findDify.unknownMessage;
-      let listeningFromMe = findDify.listeningFromMe;
-      let stopBotFromMe = findDify.stopBotFromMe;
-      let keepOpen = findDify.keepOpen;
-      let debounceTime = findDify.debounceTime;
-
-      if (
-        !expire ||
-        !keywordFinish ||
-        !delayMessage ||
-        !unknownMessage ||
-        !listeningFromMe ||
-        !stopBotFromMe ||
-        !keepOpen ||
-        !debounceTime
-      ) {
-        if (!expire) expire = settings.expire;
-
-        if (!keywordFinish) keywordFinish = settings.keywordFinish;
-
-        if (!delayMessage) delayMessage = settings.delayMessage;
-
-        if (!unknownMessage) unknownMessage = settings.unknownMessage;
-
-        if (!listeningFromMe) listeningFromMe = settings.listeningFromMe;
-
-        if (!stopBotFromMe) stopBotFromMe = settings.stopBotFromMe;
-
-        if (!keepOpen) keepOpen = settings.keepOpen;
-
-        if (!debounceTime) debounceTime = settings.debounceTime;
-      }
-
-      const key = msg.key as {
-        id: string;
-        remoteJid: string;
-        fromMe: boolean;
-        participant: string;
-      };
-
-      if (stopBotFromMe && key.fromMe && session) {
-        await this.prismaRepository.integrationSession.update({
-          where: {
-            id: session.id,
-          },
-          data: {
-            status: 'paused',
-          },
-        });
-        return;
-      }
-
-      if (!listeningFromMe && key.fromMe) {
-        return;
-      }
-
-      if (debounceTime && debounceTime > 0) {
-        this.processDebounce(content, remoteJid, debounceTime, async (debouncedContent) => {
-          await this.processDify(
-            this.waMonitor.waInstances[instance.instanceName],
-            remoteJid,
-            findDify,
-            session,
-            settings,
-            debouncedContent,
-            msg?.pushName,
-          );
-        });
-      } else {
-        await this.processDify(
-          this.waMonitor.waInstances[instance.instanceName],
-          remoteJid,
-          findDify,
-          session,
-          settings,
-          content,
-          msg?.pushName,
-        );
-      }
-
-      return;
-    } catch (error) {
-      this.logger.error(error);
-      return;
-    }
-  }
-=======
-  private readonly logger = new Logger('DifyService');
->>>>>>> e77a974b
 
   public async createNewSession(instance: InstanceDto, data: any) {
     try {
